[package]
name = "patternfly-yew"
version = "0.5.0-alpha.1"
authors = ["Jens Reimann <jreimann@redhat.com>"]
edition = "2021"
license = "Apache-2.0"
description = "PatternFly 4 components for Yew"
repository = "https://github.com/ctron/patternfly-yew"
categories = ["wasm", "web-programming", "gui"]
keywords = ["yew", "patternfly", "web", "html"]
readme = "README.md"
rust-version = "1.65"

[dependencies]
chrono = { version = "0.4", default-features = false, features = ["wasmbind", "clock"] }
gloo-events = "0.1.2"
gloo-timers = "0.2.4"
gloo-utils = "0.1.4"
js-sys = "0.3"
log = "0.4"
serde = "1"
serde_json = "1"
strum = "0.24"
strum_macros = "0.24"
uuid = { version = "1", features = ["v4", "js"] }
wasm-bindgen = "0.2"
wasm-bindgen-futures = "0.4"
yew = "0.20"
<<<<<<< HEAD
yew-hooks = "0.2.0"
=======
yew-hooks = "0.2"
>>>>>>> 0713646e
yew-nested-router = { version = "0.2.0", optional = true }

web-sys = { version = "0.3", features = [
    "HtmlCollection",
    "Node",
    "NodeList",
    "DomRect",
    "DomTokenList",
    "HtmlSelectElement",
    "HtmlOptionElement",
    "HtmlOptionsCollection",
    "KeyboardEvent",
    "Touch",
    "TouchEvent",
    "TouchList",
] }

[features]
default = ["router"]
router = ["yew-nested-router"]

experimental = ["tree"]
tree = []

# Enable FontAwesome regular (FAR) and/or brand (FAB) icons, remember to import the font in your application
icons-far = []
icons-fab = []

[patch.crates-io]
#yew-nested-router = { path = "../yew-nested-router" }
#yew-nested-router = { git = "https://github.com/ctron/yew-nested-router", rev = "9bfba658e85d035fc45989290d3cc1b67c3f12a5" }<|MERGE_RESOLUTION|>--- conflicted
+++ resolved
@@ -26,11 +26,7 @@
 wasm-bindgen = "0.2"
 wasm-bindgen-futures = "0.4"
 yew = "0.20"
-<<<<<<< HEAD
-yew-hooks = "0.2.0"
-=======
 yew-hooks = "0.2"
->>>>>>> 0713646e
 yew-nested-router = { version = "0.2.0", optional = true }
 
 web-sys = { version = "0.3", features = [
